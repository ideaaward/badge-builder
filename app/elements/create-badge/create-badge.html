<!--
@license
Copyright (c) 2015 The Polymer Project Authors. All rights reserved.
This code may only be used under the BSD style license found at http://polymer.github.io/LICENSE.txt
The complete set of authors may be found at http://polymer.github.io/AUTHORS.txt
The complete set of contributors may be found at http://polymer.github.io/CONTRIBUTORS.txt
Code distributed by Google as part of the polymer project is also
subject to an additional IP rights grant found at http://polymer.github.io/PATENTS.txt
-->

<link rel="import" href="../../bower_components/polymer/polymer.html">
<link rel="import" href="../../bower_components/paper-styles/typography.html">
<link rel="import" href="../../bower_components/paper-input/paper-input.html">
<link rel="import" href="../../bower_components/paper-fab/paper-fab.html">
<link rel="import" href="../../bower_components/paper-icon-button/paper-icon-button.html">
<link rel="import" href="../../bower_components/paper-dropdown-menu/paper-dropdown-menu.html">
<link rel="import" href="../../bower_components/paper-listbox/paper-listbox.html">
<link rel="import" href="../../bower_components/paper-input/paper-input.html">
<link rel="import" href="../../bower_components/juicy-html/juicy-html.html">
<link rel="import" href="../../bower_components/iron-icons/av-icons.html">
<link rel="import" href="../behaviors/document-behavior.html">

<link rel="import" href="../quiz-elements/quiz-single.html">
<link rel="import" href="../quiz-elements/quiz-multiple.html">

<link rel="import" href="../content-video/content-video.html">
<link rel="import" href="../content-html/content-html.html">
<link rel="import" href="../content-button/content-button.html">
<link rel="import" href="../content-section/content-section.html">
<link rel="import" href="../quiz-short-input/quiz-short-input.html">
<link rel="import" href="../quiz-long-input/quiz-long-input.html">


<dom-module id="create-badge">
  <template>
    <style include="shared-styles">
      :host {
        display: block;
      }

      ::content #components > *{
        margin-top: 10px;
        margin-bottom: 10px;
      }

      ::content paper-material {
        padding: 10px;
        box-sizing: border-box;
        background: white;
      }

      ::content .option {
        margin-right: 30px;
      }

      ::content paper-fab.widget {
        display: inline-block;
      }

      ::content paper-fab.delete {
        position: absolute;
        transform: translateY(-50%);
        top: 50%;
        right: 10px;
      }

      span,
      input {
        @apply(--paper-font-body2);
      }

      .fab {
        position: fixed;
        bottom: 10px;
        right: 10px;
        z-index: 1;
      }

      paper-fab.blue {
        --paper-fab-background: var(--paper-light-blue-500);
        --paper-fab-keyboard-focus-background: var(--paper-light-blue-900);
      }
    </style>

    <iron-signals on-iron-signal-create="opened"></iron-signals>
    <iron-ajax id="getBadge"
      handle-as="json" on-response="badgeResponse" last-response="{{response}}" >
    </iron-ajax>

    <iron-ajax id="createBadge" handle-as="json" content-type="application/json"
      url="/api/author/badges" method="POST"
      on-response="handleCreateResponse">
    </iron-ajax>

    <iron-ajax id="updateBadge" handle-as="json" content-type="application/json"
      method="PUT" on-response="handleUpdateResponse">
    </iron-ajax>

    <h2 class="page-title">[[title]]</h2>

    <paper-input id="titleInput" placeholder="Title" label="Badge Title" value="{{badgeTitle}}" autofocus required></paper-input>

    <paper-input id="keyInput" placeholder="Key" label="Consumer Key" value="{{badgeKey}}"></paper-input>
    <paper-input id="secretInput" placeholder="Secret" label="Consumer Secret" value="{{badgeSecret}}"></paper-input>

    <paper-dropdown-menu label="Badge Theme">
      <paper-listbox id="theme" class="dropdown-content" attr-for-selected="value" selected="{{badgeTheme}}" on-iron-select="selectTheme">
        <paper-item value="blue"><span class="swatch bg_blue"></span>Blue</paper-item>
        <paper-item value="green"><span class="swatch bg_green"></span>Green</paper-item>
        <paper-item value="pink"><span class="swatch bg_pink"></span>Pink</paper-item>
        <paper-item value="orange"><span class="swatch bg_orange"></span>Orange</paper-item>
      </paper-listbox>
    </paper-dropdown-menu>

    <paper-button on-tap="saveBadge" raised><iron-icon icon="save"></iron-icon>{{saveTitle}}</paper-button>

    <paper-button on-tap="_test" raised><iron-icon icon="bug-report"></iron-icon>Test</paper-button>

    <div class="fab">
        <!-- Quiz -->
        <paper-fab icon="icons:radio-button-checked" on-tap="createYesNo"></paper-fab><br/>
        <paper-fab icon="icons:check-box" on-tap="createMultipleChoice"></paper-fab><br/>
        <!--short text input-->
        <paper-fab icon="editor:short-text" on-tap="createQuizShortInput"></paper-fab><br/>
        <!--long text input -->
        <paper-fab icon="editor:format-align-left" on-tap="createQuizLongInput"></paper-fab><br/>
        <!--drag and drop-->
        <paper-fab icon="icons:touch-app" on-tap=""></paper-fab><br/>
        <!-- Content -->
        <paper-fab icon="editor:format-color-text" on-tap="createHTML" class="blue"></paper-fab><br/>
        <paper-fab icon="av:videocam" on-tap="createVideo" class="blue"></paper-fab><br/>
        <paper-fab icon="icons:link" on-tap="createButton" class="blue"></paper-fab><br/>
        <!--iframe 2.0-->
        <!-- <paper-fab icon="av:play-circle-outline" on-tap="" class="blue"></paper-fab><br/> -->
        <!--section divider-->
        <paper-fab icon="icons:remove" on-tap="createContentSection" class="blue"></paper-fab><br/>
    </div>

    <!-- dynamic elements go inside here -->
    <div id="components"></div>
  </template>



  <script>
    (function() {
      'use strict';

      Polymer({
        is: 'create-badge',
        properties: {
          _node : {
            type: Object,
            value: {
              elements: []
            }
          },
          elements : {
            type: Array,
            value: []
          },
          isEditMode : {
            type: Boolean,
            value: false,
            observer: '_changeEditMode'
          },
          title: {
            type: String,
            value: "Create Badge"
          },
          id: {
            type: String
          },
          saveTitle: {
            type: String
          },
          badgeTitle: {
            type: String,
            notifiy: true
          },
          badgeKey: {
            type: String,
            notifiy: true
          },
          badgeSecret: {
            type: String,
            notifiy: true
          }
        },

        opened: function (event) {
          this._resetPage();
          // if edit mode
          if (event.detail && event.detail.params){
            var id = event.detail.params._id;
            console.log(this.localName, "opened", id);
            this.set('isEditMode', true);
            this.set('id', id);
            this.$.getBadge.url = '/api/author/badges/' + id;
            this.$.getBadge.generateRequest();
            return;
          }
          this.set('isEditMode', false);
        },

        _changeEditMode: function(isEditMode) {
          console.log("mode", isEditMode);
          if (isEditMode){
            this.set('title', "Edit Badge");
            this.set('saveTitle', "Update");
            return;
          }
          this.set('saveTitle', "Save");
          this.set('title', "Create Badge");
        },

        selectTheme: function(event) {
          //var theme = event.detail.item.id;
          console.log("select theme:", this.badgeTheme);
          this._setAppTheme(this.badgeTheme);
        },

        saveBadge: function (event) {
          this._updateElements();
          var body = {
            title: this.$.titleInput.value,
            content: {
              theme: this.badgeTheme,
              elements: this.elements
            },
            consumerKey: this.$.keyInput.value,
            consumerSecret: this.$.secretInput.value
          };
          console.info(this.localName, 'save', body);
          if (this.isEditMode) {
            this.$.updateBadge.url = '/api/author/badges/' + this.id;
            this.$.updateBadge.body = body;
            this.$.updateBadge.generateRequest();
          } else {
            this.$.createBadge.body = body;
            this.$.createBadge.generateRequest();
          }
        },

        handleCreateResponse: function (event) {
          app.$.toast.text = 'Badge Saved';
          app.$.toast.show();
          page.redirect(app.baseUrl);
          this._resetPage();
        },

        handleUpdateResponse: function (event) {
          app.$.toast.text = 'Badge Updated';
          app.$.toast.show();
        },

        // TODO: clean-up dynamic elements / resources
        _resetPage: function(){
          this.$.titleInput.value = '';
          this.$.theme.selected = ''; // clear theme selection
          this._setAppTheme('none');
          // detatch custom elements
          var i = this._node.elements.length;
          while(i--){
            var el = this._node.elements[i];
            console.info(this.localName, '-', el);
            Polymer.dom(this.$.components).removeChild(el.element); // TODO: check elements are being detached
          }
          this._node = {
            elements: []
          };
          this.elements = [];
        },

        _onDeleteElement: function(event) {
          var target = event.target;
          console.log("- delete", event.target);
          var i = this._node.elements.length;
          while(i--){
            var el = this._node.elements[i].element;
            if (el === target) {
              console.log("delete element:", el);
              console.log("befor:", this._node.elements);
              Polymer.dom(this.$.components).removeChild(el); // TODO: check elements are being detached
              this.splice('_node.elements',i,1); // remove from array
              console.log("after:", this._node.elements);
              return;
            }
          }
        },

<<<<<<< HEAD
        addContentSection: function(title) {
          var el = new ContentSection(); //document.createElement("content-section");
          el.title = title;
          el.edit = true;

          this.addElement(el);
        },

        createContentSection: function() {
          this.addContentSection("Section");
        },
=======
        // QUIZ
>>>>>>> 2b27b51e





        addQuizShortInput: function(question, answerKeywords, answer) {
          var el = new QuizShortInput();

          el.question = question;
          el.answerKeywords = answerKeywords;
          el.answer = answer;
          el.edit = true;

          Polymer.dom(this.$.components).appendChild(el);
          this.push('_node.elements', {element: el});

        },

        createQuizShortInput: function() {
          this.addQuizShortInput(null, null, "");
        },

        addQuizLongInput: function(question, answer, wordLimit) {
          var el = new QuizLongInput();

          el.question = question;
          el.answer = answer;
          el.wordLimit = wordLimit;
          el.edit = true;

          Polymer.dom(this.$.components).appendChild(el);
          this.push('_node.elements', {element: el});

        },

        createQuizLongInput: function() {
          this.addQuizLongInput(null, "", null);
        },

        // CONTENT

        addVideo: function(embededURI) {
          var el = new ContentVideo(); // var el = document.createElement("content-video");

          el.embededURI = embededURI;
          el.edit = true;

          this.addElement(el);
        },

        createVideo: function() {
          this.addVideo();
        },

        addHTML: function(text) {
          var el = new ContentHTML();

          el.text = text;
          el.edit = true;

          this.addElement(el);
        },

        createHTML: function() {
          this.addHTML();
        },

        addButton: function(buttonURL, buttonText) {
          var el = new ContentButton();

          el.buttonURL = buttonURL;
          el.buttonText = buttonText;
          el.edit = true;

          this.addElement(el);
        },

        createButton: function() {
          this.addButton();
        },

<<<<<<< HEAD
        addQuizShortInput: function(question, answerKeywords) {
          var el = new QuizShortInput();

          el.question = question;
          el.answerKeywords = answerKeywords;
          el.edit = true;

          this.addElement(el);
        },

        createQuizShortInput: function() {
          this.addQuizShortInput();
        },

        addQuizLongInput: function(question) {
          var el = new QuizLongInput();

          el.question = question;
          el.edit = true;

          this.addElement(el);
=======
        addContentSection: function(title) {
          var el = new ContentSection(); //document.createElement("content-section");
          el.title = title;
          el.edit = true;

          Polymer.dom(this.$.components).appendChild(el);
          this.push('_node.elements', {element: el});
>>>>>>> 2b27b51e
        },

        createContentSection: function() {
          this.addContentSection("Section");
        },


        _getRandomQuestion: function(){
          return this.questions[_.random(this.questions.length-1)];
        },

        _elementsChanged: function(changeRecord){
          //console.info(this.localName, '*', changeRecord, this._node.elements);
        },

        _updateElements: function(){
          this.set('elements', this._getElementsData());
        },

        _getElementsData: function(){
          var i = this._node.elements.length;
          var elements = [];
          while(i--){
            var el = this._node.elements[i].element;
            var data = el.getData();
            console.log('json', data);
            elements.unshift(data); // reverse order
          }
          console.log("elements:", elements);
          return elements;
        },

        _elementsChanged: function(){
          this._test();
        },

        _test: function(){
          this._updateElements();
          console.info(this.localName, 'DATA', this.elements); // this._node.elements
        },

        createYesNo: function(){
          var el = document.createElement('quiz-single');
          el.options = ["Yes","No"];
          this.addElement(el);
        },

        createMultipleChoice: function(){
          var el = document.createElement('quiz-multiple');
          this.addElement(el);
        },

        addQuizElementType: function(elementType, id, question, options, answer) {
          var el = document.createElement(elementType);
          el.edit = true;
          el._id = id;
          el.question = question;
          el.options = options;
          el.answer = answer;
          //
          this.addElement(el);
        },

        addElement: function (element) {
          element.edit = true;
          Polymer.dom(this.$.components).appendChild(element);
          this.push('_node.elements', {element: element});
        },

        // EDIT
        badgeResponse: function(event) {
          var elements = this.response.content.elements;
          console.log(this.localName, 'edit', this.response.content);
          this.set('badgeTitle', this.response.title);
          this.set('badgeKey', this.response.consumerKey);
          this.set('badgeSecret', this.response.consumerSecret);
          this.set('badgeTheme', this.response.content.theme);


          for (var i=0; i<elements.length; i++) {

            var element = elements[i];

            switch(element.elementType) {
<<<<<<< HEAD
=======
                case "yes-no":
                    this.addYesNo(element.question, element.answer, element.yes, element.no);
                    break;
                case "multiple-choice":
                    this.addMultipleChoice(element.question, element.answer, element.options);
                    break;
                 case "quiz-short-input":
                    this.addQuizShortInput(element.question, element.answerKeywords, element.answer);
                    break;
                case "quiz-long-input":
                    this.addQuizLongInput(element.question, element.answer, element.wordLimit);
                    break;                   
                    
>>>>>>> 2b27b51e
                case "content-video":
                    this.addVideo(element.embededURI);
                    break;
                case "content-html":
                    this.addHTML(element.text);
                    break;
                case "content-button":
                    this.addButton(element.buttonURL, element.buttonText);
                    break;
                case "content-section":
                    this.addContentSection(element.title);
                    break;
                default:
                  this.addQuizElementType(element.elementType, element._id, element.question, element.options, element.answer); // generic quiz elements
                  break;
            }

          }
        },

        observers: [
          '_elementsChanged(_node.elements.length)'
        ],

        listeners: {
          'deleteElement': "_onDeleteElement"
        },

        behaviors: [
          Page.DocumentBehavior
        ]
      });
    })();
  </script>
</dom-module><|MERGE_RESOLUTION|>--- conflicted
+++ resolved
@@ -289,7 +289,6 @@
           }
         },
 
-<<<<<<< HEAD
         addContentSection: function(title) {
           var el = new ContentSection(); //document.createElement("content-section");
           el.title = title;
@@ -301,126 +300,82 @@
         createContentSection: function() {
           this.addContentSection("Section");
         },
-=======
-        // QUIZ
->>>>>>> 2b27b51e
-
-
-
-
-
-        addQuizShortInput: function(question, answerKeywords, answer) {
+
+
+
+
+
+        addVideo: function(embededURI) {
+          var el = new ContentVideo(); // var el = document.createElement("content-video");
+
+          el.embededURI = embededURI;
+          el.edit = true;
+
+          this.addElement(el);
+        },
+
+        createVideo: function() {
+          this.addVideo();
+        },
+
+        addHTML: function(text) {
+          var el = new ContentHTML();
+
+          el.text = text;
+          el.edit = true;
+
+          this.addElement(el);
+        },
+
+        createHTML: function() {
+          this.addHTML();
+        },
+
+        addButton: function(buttonURL, buttonText) {
+          var el = new ContentButton();
+
+          el.buttonURL = buttonURL;
+          el.buttonText = buttonText;
+          el.edit = true;
+
+          this.addElement(el);
+        },
+
+        createButton: function() {
+          this.addButton();
+        },
+
+        addQuizShortInput: function(id, question, answerKeywords, answer) {
           var el = new QuizShortInput();
-
+          el._id = id;
           el.question = question;
           el.answerKeywords = answerKeywords;
           el.answer = answer;
           el.edit = true;
 
-          Polymer.dom(this.$.components).appendChild(el);
-          this.push('_node.elements', {element: el});
-
+          this.addElement(el);
         },
 
         createQuizShortInput: function() {
-          this.addQuizShortInput(null, null, "");
-        },
-
-        addQuizLongInput: function(question, answer, wordLimit) {
+          this.addQuizShortInput();
+        },
+
+        addQuizLongInput: function(id, question, answer, wordLimit) {
           var el = new QuizLongInput();
-
+          el._id = id;
           el.question = question;
           el.answer = answer;
           el.wordLimit = wordLimit;
           el.edit = true;
 
-          Polymer.dom(this.$.components).appendChild(el);
-          this.push('_node.elements', {element: el});
-
+          this.addElement(el);
         },
 
         createQuizLongInput: function() {
-          this.addQuizLongInput(null, "", null);
-        },
-
-        // CONTENT
-
-        addVideo: function(embededURI) {
-          var el = new ContentVideo(); // var el = document.createElement("content-video");
-
-          el.embededURI = embededURI;
-          el.edit = true;
-
-          this.addElement(el);
-        },
-
-        createVideo: function() {
-          this.addVideo();
-        },
-
-        addHTML: function(text) {
-          var el = new ContentHTML();
-
-          el.text = text;
-          el.edit = true;
-
-          this.addElement(el);
-        },
-
-        createHTML: function() {
-          this.addHTML();
-        },
-
-        addButton: function(buttonURL, buttonText) {
-          var el = new ContentButton();
-
-          el.buttonURL = buttonURL;
-          el.buttonText = buttonText;
-          el.edit = true;
-
-          this.addElement(el);
-        },
-
-        createButton: function() {
-          this.addButton();
-        },
-
-<<<<<<< HEAD
-        addQuizShortInput: function(question, answerKeywords) {
-          var el = new QuizShortInput();
-
-          el.question = question;
-          el.answerKeywords = answerKeywords;
-          el.edit = true;
-
-          this.addElement(el);
-        },
-
-        createQuizShortInput: function() {
-          this.addQuizShortInput();
-        },
-
-        addQuizLongInput: function(question) {
-          var el = new QuizLongInput();
-
-          el.question = question;
-          el.edit = true;
-
-          this.addElement(el);
-=======
-        addContentSection: function(title) {
-          var el = new ContentSection(); //document.createElement("content-section");
-          el.title = title;
-          el.edit = true;
-
-          Polymer.dom(this.$.components).appendChild(el);
-          this.push('_node.elements', {element: el});
->>>>>>> 2b27b51e
-        },
-
-        createContentSection: function() {
-          this.addContentSection("Section");
-        },
+          this.addQuizLongInput();
+        },
+
+
 
 
         _getRandomQuestion: function(){
@@ -500,22 +455,6 @@
             var element = elements[i];
 
             switch(element.elementType) {
-<<<<<<< HEAD
-=======
-                case "yes-no":
-                    this.addYesNo(element.question, element.answer, element.yes, element.no);
-                    break;
-                case "multiple-choice":
-                    this.addMultipleChoice(element.question, element.answer, element.options);
-                    break;
-                 case "quiz-short-input":
-                    this.addQuizShortInput(element.question, element.answerKeywords, element.answer);
-                    break;
-                case "quiz-long-input":
-                    this.addQuizLongInput(element.question, element.answer, element.wordLimit);
-                    break;                   
-                    
->>>>>>> 2b27b51e
                 case "content-video":
                     this.addVideo(element.embededURI);
                     break;
@@ -524,6 +463,12 @@
                     break;
                 case "content-button":
                     this.addButton(element.buttonURL, element.buttonText);
+                    break;
+                case "quiz-short-input":
+                    this.addQuizShortInput(element._id, element.question, element.answerKeywords, element.answer);
+                    break;
+                case "quiz-long-input":
+                    this.addQuizLongInput(element._id, element.question, element.answer, element.wordLimit);
                     break;
                 case "content-section":
                     this.addContentSection(element.title);

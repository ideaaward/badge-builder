<link rel="import" href="../../bower_components/polymer/polymer.html">


<link rel="import" href="../../bower_components/iron-media-query/iron-media-query.html">

<link rel="import" href="../../bower_components/iron-flex-layout/iron-flex-layout-classes.html">

<link rel="import" href="../../bower_components/iron-overlay-behavior/iron-overlay-behavior.html">

<link rel="import" href="../../bower_components/iron-ajax/iron-ajax.html">
<link rel="import" href="../../bower_components/paper-material/paper-material.html">
<link rel="import" href="../../bower_components/paper-button/paper-button.html">
<link rel="import" href="../../bower_components/marked-element/marked-import.html">

<link rel="import" href="../../bower_components/paper-toolbar/paper-toolbar.html">


<link rel="import" href="../../bower_components/wysiwyg-e/wysiwyg-e.html">
<link rel="import" href="../../bower_components/wysiwyg-e/wysiwyg-tool-behavior.html">
<link rel="import" href="../../bower_components/wysiwyg-e/wysiwyg-tool-styles.html">
<link rel="import" href="../../bower_components/wysiwyg-e/tools/bold.html">
<link rel="import" href="../../bower_components/wysiwyg-e/tools/italic.html">
<link rel="import" href="../../bower_components/wysiwyg-e/tools/underline.html">
<link rel="import" href="../../bower_components/wysiwyg-e/tools/clear.html">
<link rel="import" href="../../bower_components/wysiwyg-e/tools/link.html">
<link rel="import" href="../../bower_components/wysiwyg-e/tools/image.html">
<link rel="import" href="../../bower_components/wysiwyg-e/tools/ordered.html">
<link rel="import" href="../../bower_components/wysiwyg-e/tools/unordered.html">
<link rel="import" href="../../bower_components/wysiwyg-e/tools/justify.html">
<link rel="import" href="../../bower_components/wysiwyg-e/tools/heading.html">
<link rel="import" href="../../bower_components/wysiwyg-e/tools/undo.html">
<link rel="import" href="../../bower_components/wysiwyg-e/tools/redo.html">


<link rel="import" href="../../bower_components/juicy-html/juicy-html.html">

<!--
Content component for html content such as paragraphs, images, lists
-->
<dom-module id="content-html">

  <style>
    :host {
      display: block;
      box-sizing: border-box;
    }

    paper-input {
      display: inline-block;
      width: 100%;
    }
  </style>

  <template>

    <wysiwyg-e class="flex" style="height:500px" value="{{text}}" hidden="[[!edit]]">
      <wysiwyg-tool-bold class="wysiwyg-tool"></wysiwyg-tool-bold>
      <wysiwyg-tool-italic class="wysiwyg-tool"></wysiwyg-tool-italic>
      <wysiwyg-tool-underline class="wysiwyg-tool"></wysiwyg-tool-underline>
      <wysiwyg-tool-clear class="wysiwyg-tool"></wysiwyg-tool-clear>
      <wysiwyg-tool-link class="wysiwyg-tool"></wysiwyg-tool-link>
      <wysiwyg-tool-image class="wysiwyg-tool"></wysiwyg-tool-image>
      <wysiwyg-tool-ordered class="wysiwyg-tool"></wysiwyg-tool-ordered>
      <wysiwyg-tool-unordered class="wysiwyg-tool"></wysiwyg-tool-unordered>
      <wysiwyg-tool-justify class="wysiwyg-tool" right center full></wysiwyg-tool-justify>
      <wysiwyg-tool-heading class="wysiwyg-tool" h1 h2 h3 h4 h5 h6></wysiwyg-tool-heading>
      <wysiwyg-tool-undo class="wysiwyg-tool"></wysiwyg-tool-undo>
      <wysiwyg-tool-redo class="wysiwyg-tool"></wysiwyg-tool-redo>
    </wysiwyg-e>


    <template is="dom-if" if="[[!edit]]" >
       <template is="juicy-html" content$="{{text}}" > </template>
    </template>

  </template>



</dom-module>

<script>

  ContentHTML = Polymer({

    is: 'content-html',

    properties: {

      /**
       * The id of the element
       * @type {string}
       */
      _id: {
        type: String,
        value: function() {
          return "";
        }
      },

      /**
       * The element type. This is the same as the element id
       * @type {string}
       */
      elementType: {
        type: String,
        value: function() {
          return "content-html";
        }
      },

     /**
       * This is the text that will be displayed in the html editor. The users text.
       * @type {string}
       */
      text: {
        type: String,
        value: function() {
          return "";
        }
      },

      /**
       * `edit` indicates that the element should be in WYSIWYG editor mode.
       */
      edit: {
        type: Boolean,
        value: true,
        observer: '_editChanged'
      },

      /**
       * `data` contains the edited properties
       */
      // data: {
      //   type: Object,
      //   readOnly: true,
      //   computed: '_dataUpdated(elementType, text)'
      // }

    },

    // Element Lifecycle

    ready: function() {
      // `ready` is called after all elements have been configured, but
      // propagates bottom-up. This element's children are ready, but parents
      // are not.
      //
      // This is the point where you should make modifications to the DOM (when
      // necessary), or kick off any processes the element wants to perform.
    },

    attached: function() {
      // `attached` fires once the element and its parents have been inserted
      // into a document.
      //
      // This is a good place to perform any work related to your element's
      // visual state or active behavior (measuring sizes, beginning animations,
      // loading resources, etc).
    },

    detached: function() {
      // The analog to `attached`, `detached` fires when the element has been
      // removed from a document.
      //
      // Use this to clean up anything you did in `attached`.
    },

    // Element Behavior

    /**
     * Toggle edit mode
     */
    toggleEdit: function() {
      this.set('edit', !this.edit);
    },
<<<<<<< HEAD
    
     /**
=======

        /**
>>>>>>> 92f0e4a0
     * Triggered when edit mode is changed
     */
    _editChanged: function(newValue) {
      if (!this.edit) {
        return;
      }
    },

    /**
     * Updates the data attribute property
     */
    // _dataUpdated: function(elementType, text) {
    //   var data = {
    //     "elementType" : elementType,
    //     "text" : text
    //   };
    //   //console.info(this.localName, '^', data);
    //   return data;
    // }

    getData: function(){
      return {
        elementType: this.elementType,
        text: this.text
      };
    }

  });

</script><|MERGE_RESOLUTION|>--- conflicted
+++ resolved
@@ -1,17 +1,12 @@
 <link rel="import" href="../../bower_components/polymer/polymer.html">
 
-
 <link rel="import" href="../../bower_components/iron-media-query/iron-media-query.html">
-
 <link rel="import" href="../../bower_components/iron-flex-layout/iron-flex-layout-classes.html">
-
 <link rel="import" href="../../bower_components/iron-overlay-behavior/iron-overlay-behavior.html">
-
 <link rel="import" href="../../bower_components/iron-ajax/iron-ajax.html">
 <link rel="import" href="../../bower_components/paper-material/paper-material.html">
 <link rel="import" href="../../bower_components/paper-button/paper-button.html">
 <link rel="import" href="../../bower_components/marked-element/marked-import.html">
-
 <link rel="import" href="../../bower_components/paper-toolbar/paper-toolbar.html">
 
 
@@ -127,16 +122,7 @@
         type: Boolean,
         value: true,
         observer: '_editChanged'
-      },
-
-      /**
-       * `data` contains the edited properties
-       */
-      // data: {
-      //   type: Object,
-      //   readOnly: true,
-      //   computed: '_dataUpdated(elementType, text)'
-      // }
+      }
 
     },
 
@@ -175,13 +161,8 @@
     toggleEdit: function() {
       this.set('edit', !this.edit);
     },
-<<<<<<< HEAD
     
      /**
-=======
-
-        /**
->>>>>>> 92f0e4a0
      * Triggered when edit mode is changed
      */
     _editChanged: function(newValue) {
@@ -189,18 +170,6 @@
         return;
       }
     },
-
-    /**
-     * Updates the data attribute property
-     */
-    // _dataUpdated: function(elementType, text) {
-    //   var data = {
-    //     "elementType" : elementType,
-    //     "text" : text
-    //   };
-    //   //console.info(this.localName, '^', data);
-    //   return data;
-    // }
 
     getData: function(){
       return {

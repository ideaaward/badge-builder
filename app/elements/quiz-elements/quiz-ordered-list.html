--- conflicted
+++ resolved
@@ -72,25 +72,19 @@
   <template>
     <paper-material class="content">
       <h3 hidden=[[!edit]]>Ordered List Quiz Element</h3>
-      <paper-tooltip hidden=[[!edit]]>This is an ordered list question. You can use the + and - buttons to add and delete list items that the user can reorder. After you have listed all of the items, click and drag the list items so that they are in the correct order/position on the list. This will be shuffled in the user's view and they will have to reorder the list to get this question right.</paper-tooltip>     
+      <paper-tooltip hidden=[[!edit]]>This is an ordered list question. You can use the + and - buttons to add and delete list items that the user can reorder. After you have listed all of the items, click and drag the list items so that they are in the correct order/position on the list. This will be shuffled in the user's view and they will have to reorder the list to get this question right.</paper-tooltip>
       <h3 class="question" hidden=[[edit]]>[[question]]</h3>
-<<<<<<< HEAD
-      <div>
-        <paper-input class="question" placeholder="[[_placeholder]]" value="{{question}}" hidden=[[!edit]]></paper-input>
-      </div>
-=======
-      <div><paper-input class="question" placeholder="Question" value="{{question}}" hidden=[[!edit]]></paper-input></div>
+      <div><paper-input class="question" placeholder="[[_placeholder]]" value="{{question}}" hidden=[[!edit]]></paper-input></div>
       <!-- <ol id="list"></ol> -->
       <div hidden=[[!edit]]>
         <paper-input class="question" placeholder="Hint Text" value="{{hintText}}"></paper-input>
         <paper-tooltip>Enter the hint you want to display to user's if they get this question wrong</paper-tooltip>
-      </div>  
->>>>>>> a4f88add
+      </div>
       <content></content>
 
       <div class="hint_error" hidden=[[!showHint]]>
         <p>[[hintText]]</p>
-      </div>     
+      </div>
     </paper-material>
   </template>
 

--- conflicted
+++ resolved
@@ -160,12 +160,7 @@
 
             switch(element.elementType) {
                 case "yes-no":
-<<<<<<< HEAD
-                    this.addYesNo(element.question, element.answer, element.yes, element.no);
-=======
-                    console.info("inside yes-no");
                     this.addYesNo(element._id, element.question, element.answer, element.yes, element.no);
->>>>>>> 6086af84
                     break;
                 case "content-video":
                     this.addVideo(element.embededURI);

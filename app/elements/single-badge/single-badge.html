--- conflicted
+++ resolved
@@ -36,7 +36,7 @@
     <h2 class="page-title">[[badgeTitle]]</h2>
 
     <div id="components"></div>
-    
+
     <br/><hr/>
 
     <code>{{badgeContent}}</code>
@@ -70,13 +70,13 @@
             notify: true
           }
         },
-      
+
         opened: function (event) {
           this._resetPage();
           this.$.getBadge.url = '/api/badges/' + event.detail.params._id;
           this.$.getBadge.generateRequest();
         },
-        
+
         _resetPage: function(){
           // detatch custom elements
           var i = this._node.elements.length;
@@ -89,8 +89,8 @@
             elements: []
           };
           this.sections = [];
-        }, 
-        
+        },
+
         addYesNo: function(question, answer, yes, no) {
           var el = new YesNo();
 
@@ -107,37 +107,29 @@
           Polymer.dom(this.$.components).appendChild(el);
           this.push('_node.elements', {element: el});
         },
-        
+
         addVideo: function(embededURI) {
-          var el = new ContentVideo(); 
-          
+          var el = new ContentVideo();
+
           el.embededURI = embededURI;
           el.edit = false;
-          
+
           Polymer.dom(this.$.components).appendChild(el);
           this.push('_node.elements', {element: el});
         },
-              
+
         badgeResponse: function (event) {
           var response = this.$.getBadge.lastResponse;
           this.badgeTitle = response.title;
-<<<<<<< HEAD
           this._setAppTheme(response.content.theme);
           // TODO: Create right components based on the JSON
           this.badgeContent = JSON.stringify(response.content);
-          //console.log(this.localName, "sections", this.response.content.sections);
-        },
-        behaviors: [
-          Page.DocumentBehavior
-        ]
-=======
-          this.badgeContent = JSON.stringify(response.content);
           var sections = this.response.content.sections;
-                     
+
           for (var i=0; i<sections.length; i++) {
-                  
-            var element = sections[i];  
-                    
+
+            var element = sections[i];
+
             switch(element.elementType) {
                 case "yes-no":
                     console.info("inside yes-no");
@@ -148,12 +140,15 @@
                     this.addVideo(element.embededURI);
                     break;
                 default:
-                   break; 
-            }           
-          }        
-        }      
-        
->>>>>>> 0846c7d3
+                   break;
+            }
+          }
+        },
+
+        behaviors: [
+          Page.DocumentBehavior
+        ]     
+
       });
     })();
   </script>

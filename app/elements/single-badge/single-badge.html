<!--
@license
Copyright (c) 2015 The Polymer Project Authors. All rights reserved.
This code may only be used under the BSD style license found at http://polymer.github.io/LICENSE.txt
The complete set of authors may be found at http://polymer.github.io/AUTHORS.txt
The complete set of contributors may be found at http://polymer.github.io/CONTRIBUTORS.txt
Code distributed by Google as part of the polymer project is also
subject to an additional IP rights grant found at http://polymer.github.io/PATENTS.txt
-->

<link rel="import" href="../../bower_components/polymer/polymer.html">
<link rel="import" href="../../bower_components/iron-ajax/iron-ajax.html">
<link rel="import" href="../../bower_components/paper-styles/typography.html">
<link rel="import" href="../../bower_components/iron-signals/iron-signals.html">

<link rel="import" href="../behaviors/document-behavior.html">

<link rel="import" href="../quiz-elements/quiz-single.html">
<link rel="import" href="../quiz-elements/quiz-multiple.html">

<link rel="import" href="../content-video/content-video.html">
<link rel="import" href="../content-html/content-html.html">
<link rel="import" href="../content-button/content-button.html">
<link rel="import" href="../content-section/content-section.html">
<link rel="import" href="../quiz-short-input/quiz-short-input.html">
<link rel="import" href="../quiz-long-input/quiz-long-input.html">

<dom-module id="single-badge">
  <template>
    <style include="shared-styles">
      :host {
        display: block;
      }

      ::content #components > *{
        margin-top: 10px;
        margin-bottom: 10px;
      }

      ::content paper-material {
        padding: 10px;
        box-sizing: border-box;
        background: white;
      }

      ::content .option {
        margin-right: 30px;
      }
    </style>

    <iron-ajax id="getBadge"
      handle-as="json" on-response="badgeResponse" last-response="{{response}}" >
    </iron-ajax>

    <iron-ajax id="putAnswers" method="PUT" content-type="application/json"
      handle-as="json" on-response="answersResponse">
    </iron-ajax>

    <div id="components"></div>

    <!--<br/><hr/>
    <code hidden>{{badgeContent}}</code>
    <br/><hr/>-->

    <div class="buttonWrapper">
      <paper-button on-tap="submitBadge" raised><iron-icon icon="forward"></iron-icon>Submit</paper-button>
    </div>
  </template>

  <script>
    (function() {
      'use strict';

      Polymer({
        is: 'single-badge',
        properties: {
          _node : {
            type: Object,
            value: {
              elements: []
            }
          },
          id: {
            type: String
          },
          elements : {
            type: Array,
            value: []
          },
          badgeTitle: {
            type: String
          },
          badgeContent: {
            type: String
          },
          response: {
            type: Object,
            notify: true
          }
        },

        ready: function (event) {
          this._resetPage();
          this.id = location.pathname.split('/').pop();
          this.$.getBadge.url = '/api/badges/' + this.id;
          this.$.getBadge.generateRequest();
        },

        _resetPage: function(){
          // detatch custom elements
          this._node.elements.forEach(function (element) {
            Polymer.dom(this.$.components).removeChild(element); // TODO: check elements are being detached
          });
          this._node = {
            elements: []
          };
          this.elements = [];
        },

<<<<<<< HEAD
        addContentSection: function(title) {
          var el = new ContentSection(); //document.createElement("content-section");
          el.title = title;
          // el.edit = true;

=======
        // QUIZ 
        addYesNo: function(id, question, answer, yes, no) {
          var el = new YesNo();

          el._id = id;
          el.question = question;
          el.answer = answer.toString(); //"true";
          if (yes){
            el.labelYes = yes;
          }
          if (no){
            el.labelNo = no;
          }
          el.edit = false;

          Polymer.dom(this.$.components).appendChild(el);
          this.addElement(el);
        },

        addMultipleChoice: function(id, question, answer, options) {
          var el = new MultipleChoice();

          el._id = id;
          el.question = question;
          el.answer = answer;
          el.options = options;
          el.edit = false;

          Polymer.dom(this.$.components).appendChild(el);
>>>>>>> 2b27b51e
          this.addElement(el);
        },
        
        addQuizShortInput: function(id, question, answerKeywords, answer) {
          var el = new QuizShortInput();

          el._id = id;
          el.question = question;
          el.answerKeywords = answerKeywords;
          el.answer = answer;
          el.edit = false;

          Polymer.dom(this.$.components).appendChild(el);
          this.addElement(el);

        },

        addQuizLongInput: function(id, question, answer, wordLimit) {
          var el = new QuizLongInput();

          el._id = id;
          el.question = question;
          el.answer = answer;
          el.wordLimit = wordLimit;
          el.edit = false;

          Polymer.dom(this.$.components).appendChild(el);
          this.addElement(el);

        },        
        
        // CONTENT

        addVideo: function(embededURI) {
          var el = new ContentVideo();

          el.embededURI = embededURI;
          el.edit = false;

          this.addElement(el);
        },

        addHTML: function(text) {
          var el = new ContentHTML();

          el.text = text;
          el.edit = false;

          this.addElement(el);
        },

        addButton: function(buttonURL, buttonText) {
          var el = new ContentButton();

          el.buttonURL = buttonURL;
          el.buttonText = buttonText;
          el.edit = false;

          this.addElement(el);
        },

<<<<<<< HEAD
        addQuizShortInput: function(question, answerKeywords) {
          var el = new QuizShortInput();

          el.question = question;
          el.answerKeywords = answerKeywords;
          el.edit = false;

          this.addElement(el);
        },

        addQuizLongInput: function(question) {
          var el = new QuizLongInput();

          el.question = question;
          el.edit = false;

          this.addElement(el);
        },

        addQuizElementType: function(elementType, id, question, options) {
          var el = document.createElement(elementType);
          el.edit = false;
          el._id = id;
          el.question = question;
          el.options = options;
          //
          this.addElement(el);
        },

        addElement: function (element) {
          Polymer.dom(this.$.components).appendChild(element);
          this.push('_node.elements', {element: element});
=======
        addContentSection: function(title) {
          var el = new ContentSection(); //document.createElement("content-section");
          el.title = title;
          // el.edit = true;

          Polymer.dom(this.$.components).appendChild(el);
          this.push('_node.elements', {element: el});
>>>>>>> 2b27b51e
        },

        badgeResponse: function (event) {
          var response = this.$.getBadge.lastResponse;
          this.badgeTitle = response.title;
          this._setAppTitle(this.badgeTitle);
          this._setAppTheme(response.content.theme);
          this.badgeContent = JSON.stringify(response.content);
          var elements = this.response.content.elements;

          for (var i=0; i<elements.length; i++) {

            var element = elements[i];

            switch(element.elementType) {
<<<<<<< HEAD
=======
              // QUIZ
                case "yes-no":
                    this.addYesNo(element._id, element.question, element.answer, element.yes, element.no);
                    break;
                case "multiple-choice":
                    this.addMultipleChoice(element._id, element.question, element.answer, element.options);
                    break;
                case "quiz-short-input":
                    this.addQuizShortInput(element._id, element.question, element.answerKeywords, element.answer);
                    break;
                case "quiz-long-input":
                    this.addQuizLongInput(element._id, element.question, element.answer, element.wordLimit);
                    break;     
                // CONTENT                    
>>>>>>> 2b27b51e
                case "content-video":
                    this.addVideo(element.embededURI);
                    break;
                case "content-html":
                    this.addHTML(element.text);
                    break;
                case "content-button":
                    this.addButton(element.buttonURL, element.buttonText);
                    break;
                case "content-section":
                  this.addContentSection(element.title);
                  break;
                default:
                  this.addQuizElementType(element.elementType, element._id, element.question, element.options); // generic quiz elements
                  break;
            }
          }
        },
        submitBadge: function (event) {
          this.$.putAnswers.url = '/api/badges/' + this.id + '/answers';
          var answers = {};
<<<<<<< HEAD
          this._node.elements.forEach(function (el) {
            var element = el.element;
            if (element.selectedOptions) {
              //console.log(element._id, element.selectedOptions());
              answers[element._id] = element.selectedOptions(); // getSelectedAnswer();
            }
=======
          this._node.elements.forEach(function (element) {
            switch(element.elementType){
              case "yes-no":
              case "multiple-choice":        
                if (element.getSelectedAnswer) {
                  answers[element._id] = element.getSelectedAnswer();
                }
                break;
              case "quiz-short-input":
              case "quiz-long-input":
                answers[element._id] = element.answer;
                break;
              default:             
                break;      
            }                
>>>>>>> 2b27b51e
          });
          this.$.putAnswers.body = answers;
          this.$.putAnswers.generateRequest();
        },
        answersResponse: function (event) {
          var response = this.$.putAnswers.lastResponse;
          var allCorrect = true;
          this._node.elements.forEach(function (el) {
            var element = el.element;
            if (response[element._id] === false) {
              element.classList.add('highlight');
              allCorrect = false;
            } else {
              if (element.classList) {
                element.classList.remove('highlight');
              }
            }
          });
          app.$.toast.text = allCorrect ? 'All correct!' : 'You made mistakes!';
          app.$.toast.show();
        },
        behaviors: [
          Page.DocumentBehavior
        ]
      });
    })();
  </script>
</dom-module><|MERGE_RESOLUTION|>--- conflicted
+++ resolved
@@ -117,118 +117,55 @@
           this.elements = [];
         },
 
-<<<<<<< HEAD
         addContentSection: function(title) {
           var el = new ContentSection(); //document.createElement("content-section");
           el.title = title;
           // el.edit = true;
 
-=======
-        // QUIZ 
-        addYesNo: function(id, question, answer, yes, no) {
-          var el = new YesNo();
-
-          el._id = id;
-          el.question = question;
-          el.answer = answer.toString(); //"true";
-          if (yes){
-            el.labelYes = yes;
-          }
-          if (no){
-            el.labelNo = no;
-          }
-          el.edit = false;
-
-          Polymer.dom(this.$.components).appendChild(el);
-          this.addElement(el);
-        },
-
-        addMultipleChoice: function(id, question, answer, options) {
-          var el = new MultipleChoice();
-
-          el._id = id;
-          el.question = question;
-          el.answer = answer;
-          el.options = options;
-          el.edit = false;
-
-          Polymer.dom(this.$.components).appendChild(el);
->>>>>>> 2b27b51e
-          this.addElement(el);
-        },
-        
-        addQuizShortInput: function(id, question, answerKeywords, answer) {
+          this.addElement(el);
+        },
+
+        addVideo: function(embededURI) {
+          var el = new ContentVideo();
+
+          el.embededURI = embededURI;
+          el.edit = false;
+
+          this.addElement(el);
+        },
+
+        addHTML: function(text) {
+          var el = new ContentHTML();
+
+          el.text = text;
+          el.edit = false;
+
+          this.addElement(el);
+        },
+
+        addButton: function(buttonURL, buttonText) {
+          var el = new ContentButton();
+
+          el.buttonURL = buttonURL;
+          el.buttonText = buttonText;
+          el.edit = false;
+
+          this.addElement(el);
+        },
+
+        addQuizShortInput: function(id, question, answerKeywords) {
           var el = new QuizShortInput();
-
           el._id = id;
           el.question = question;
           el.answerKeywords = answerKeywords;
-          el.answer = answer;
-          el.edit = false;
-
-          Polymer.dom(this.$.components).appendChild(el);
-          this.addElement(el);
-
-        },
-
-        addQuizLongInput: function(id, question, answer, wordLimit) {
+          el.edit = false;
+
+          this.addElement(el);
+        },
+
+        addQuizLongInput: function(id, question) {
           var el = new QuizLongInput();
-
           el._id = id;
-          el.question = question;
-          el.answer = answer;
-          el.wordLimit = wordLimit;
-          el.edit = false;
-
-          Polymer.dom(this.$.components).appendChild(el);
-          this.addElement(el);
-
-        },        
-        
-        // CONTENT
-
-        addVideo: function(embededURI) {
-          var el = new ContentVideo();
-
-          el.embededURI = embededURI;
-          el.edit = false;
-
-          this.addElement(el);
-        },
-
-        addHTML: function(text) {
-          var el = new ContentHTML();
-
-          el.text = text;
-          el.edit = false;
-
-          this.addElement(el);
-        },
-
-        addButton: function(buttonURL, buttonText) {
-          var el = new ContentButton();
-
-          el.buttonURL = buttonURL;
-          el.buttonText = buttonText;
-          el.edit = false;
-
-          this.addElement(el);
-        },
-
-<<<<<<< HEAD
-        addQuizShortInput: function(question, answerKeywords) {
-          var el = new QuizShortInput();
-
-          el.question = question;
-          el.answerKeywords = answerKeywords;
-          el.edit = false;
-
-          this.addElement(el);
-        },
-
-        addQuizLongInput: function(question) {
-          var el = new QuizLongInput();
-
           el.question = question;
           el.edit = false;
 
@@ -248,15 +185,6 @@
         addElement: function (element) {
           Polymer.dom(this.$.components).appendChild(element);
           this.push('_node.elements', {element: element});
-=======
-        addContentSection: function(title) {
-          var el = new ContentSection(); //document.createElement("content-section");
-          el.title = title;
-          // el.edit = true;
-
-          Polymer.dom(this.$.components).appendChild(el);
-          this.push('_node.elements', {element: el});
->>>>>>> 2b27b51e
         },
 
         badgeResponse: function (event) {
@@ -272,23 +200,6 @@
             var element = elements[i];
 
             switch(element.elementType) {
-<<<<<<< HEAD
-=======
-              // QUIZ
-                case "yes-no":
-                    this.addYesNo(element._id, element.question, element.answer, element.yes, element.no);
-                    break;
-                case "multiple-choice":
-                    this.addMultipleChoice(element._id, element.question, element.answer, element.options);
-                    break;
-                case "quiz-short-input":
-                    this.addQuizShortInput(element._id, element.question, element.answerKeywords, element.answer);
-                    break;
-                case "quiz-long-input":
-                    this.addQuizLongInput(element._id, element.question, element.answer, element.wordLimit);
-                    break;     
-                // CONTENT                    
->>>>>>> 2b27b51e
                 case "content-video":
                     this.addVideo(element.embededURI);
                     break;
@@ -298,6 +209,12 @@
                 case "content-button":
                     this.addButton(element.buttonURL, element.buttonText);
                     break;
+                case "quiz-short-input":
+                    this.addQuizShortInput(element._id, element.question, element.answerKeywords);
+                    break;
+                case "quiz-long-input":
+                  this.addQuizLongInput(element._id, element.question);
+                  break;
                 case "content-section":
                   this.addContentSection(element.title);
                   break;
@@ -310,36 +227,19 @@
         submitBadge: function (event) {
           this.$.putAnswers.url = '/api/badges/' + this.id + '/answers';
           var answers = {};
-<<<<<<< HEAD
           this._node.elements.forEach(function (el) {
             var element = el.element;
-            if (element.selectedOptions) {
-              //console.log(element._id, element.selectedOptions());
-              answers[element._id] = element.selectedOptions(); // getSelectedAnswer();
-            }
-=======
-          this._node.elements.forEach(function (element) {
-            switch(element.elementType){
-              case "yes-no":
-              case "multiple-choice":        
-                if (element.getSelectedAnswer) {
-                  answers[element._id] = element.getSelectedAnswer();
-                }
-                break;
-              case "quiz-short-input":
-              case "quiz-long-input":
-                answers[element._id] = element.answer;
-                break;
-              default:             
-                break;      
-            }                
->>>>>>> 2b27b51e
+            if (element.getUserAnswer) {
+              answers[element._id] = element.getUserAnswer();
+            }
           });
           this.$.putAnswers.body = answers;
+          console.log("submit user answers:", answers);
           this.$.putAnswers.generateRequest();
         },
         answersResponse: function (event) {
           var response = this.$.putAnswers.lastResponse;
+          console.log("response:", response);
           var allCorrect = true;
           this._node.elements.forEach(function (el) {
             var element = el.element;

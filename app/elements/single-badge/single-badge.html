<!--
@license
Copyright (c) 2015 The Polymer Project Authors. All rights reserved.
This code may only be used under the BSD style license found at http://polymer.github.io/LICENSE.txt
The complete set of authors may be found at http://polymer.github.io/AUTHORS.txt
The complete set of contributors may be found at http://polymer.github.io/CONTRIBUTORS.txt
Code distributed by Google as part of the polymer project is also
subject to an additional IP rights grant found at http://polymer.github.io/PATENTS.txt
-->

<link rel="import" href="../../bower_components/polymer/polymer.html">
<link rel="import" href="../../bower_components/iron-ajax/iron-ajax.html">
<link rel="import" href="../../bower_components/paper-styles/typography.html">
<link rel="import" href="../../bower_components/iron-signals/iron-signals.html">
<link rel="import" href="../../bower_components/iron-pages/iron-pages.html">
<link rel="import" href="../../bower_components/paper-dialog/paper-dialog.html">
<link rel="import" href="../../bower_components/paper-progress/paper-progress.html">

<link rel="import" href="../behaviors/document-behavior.html">

<link rel="import" href="../quiz-elements/quiz-single.html">
<link rel="import" href="../quiz-elements/quiz-multiple.html">
<link rel="import" href="../quiz-elements/quiz-short-input.html">
<link rel="import" href="../quiz-elements/quiz-long-input.html">
<link rel="import" href="../quiz-elements/quiz-ordered-list.html">
<link rel="import" href="../quiz-elements/quiz-list-groups.html">
<link rel="import" href="../content-elements/content-video.html">
<link rel="import" href="../content-elements/content-html.html">
<link rel="import" href="../content-elements/content-button.html">
<link rel="import" href="../content-elements/content-section.html">


<dom-module id="single-badge">
  <template>
    <style include="shared-styles">
      :host {
        display: block;
      }

      ::content #components > div > * {
        margin-top: 20px;
        margin-bottom: 20px;
      }

      ::content paper-material {
        padding: 10px;
        box-sizing: border-box;
        background: white;
      }

      ::content .option {
        margin-right: 30px;
      }
    </style>

    <iron-ajax id="getBadge"
      handle-as="json" on-response="badgeResponse" last-response="{{response}}" >
    </iron-ajax>

    <iron-ajax id="putAnswers" method="PUT" content-type="application/json"
      handle-as="json" on-response="answersResponse">
    </iron-ajax>

    <iron-ajax id="postBadge" method="POST" content-type="application/json"
      handle-as="json" on-response="postBadgeResponse">
    </iron-ajax>

    <paper-dialog id="message" modal>
      <h2>[[message]]</h2>
      <div class="buttons">
        <paper-button dialog-confirm>Ok</paper-button>
      </div>
    </paper-dialog>

    <div id="section">
      <h1>[[sectionTitle]]</h1>
      <paper-progress value="[[progress]]" id="progress"></paper-progress>
    </div>

    <iron-pages id="components" on-iron-select="_quizPageSelected"></iron-pages>

    <!--
    <code hidden>{{badgeContent}}</code>
    -->

    <div class="buttonWrapper">
      <paper-button on-tap="submitBadgeTapped" raised><iron-icon icon="forward"></iron-icon>[[buttonLabel]]</paper-button>
    </div>
  </template>

  <script>
    (function() {
      'use strict';

      Polymer({
        is: 'single-badge',
        properties: {
          _node : {
            type: Object,
            value: {
              elements: [],
              containers: []
            }
          },
          id: {
            type: String
          },
          elements : {
            type: Array,
            value: []
          },
          badgeTitle: {
            type: String
          },
          badgeContent: {
            type: String
          },
          response: {
            type: Object,
            notify: true
          },
          buttonLabel: {
            type: String,
            value: "Submit"
          },
          message: {
            type: String,
            value: "Completed badge"
          },
          progress: {
            type: Number,
            value: 0
          },
          sectionTitle: {
            type: String,
            value: ""
          }
        },

        ready: function (event) {
          this._resetPage();
          this.id = location.pathname.split('/').pop();
          this.$.getBadge.url = '/api/badges/' + this.id;
          this.$.getBadge.generateRequest();
        },

        _resetPage: function(){
          // detatch custom elements
          // this._node.elements.forEach(function (element) {
          //   Polymer.dom(this.$.components).removeChild(element);
          // });

          // TODO: check child elements are being detached
          var components = Polymer.dom(this.$.components);
          while (components.firstChild) components.removeChild(components.firstChild);

          this._node = {
            elements: [],
            containers: []
          };
          this.elements = [];
        },

        addContentSection: function(title) {
          var el = new ContentSection(); //document.createElement("content-section");
          el.title = title;
          this.addElement(el);
        },

        addVideo: function(embededURI) {
          var el = new ContentVideo();
          el.embededURI = embededURI;
          this.addElement(el);
        },

        addHTML: function(text) {
          var el = new ContentHTML();
          el.text = text;
          this.addElement(el);
        },

        addButton: function(buttonURL, buttonText) {
          var el = new ContentButton();
          el.buttonURL = buttonURL;
          el.buttonText = buttonText;
          this.addElement(el);
        },

        addQuizShortInput: function(id, question, answerKeywords, hintText) {
          var el = new QuizShortInput();
          el._id = id;
          el.question = question;
          el.answerKeywords = answerKeywords;
          el.hintText = hintText;
          this.addElement(el);
        },

        addQuizLongInput: function(id, question, hintText) {
          var el = new QuizLongInput();
          el._id = id;
          el.question = question;
          el.hintText = hintText;
          this.addElement(el);
        },

        addQuizElementType: function(elementType, id, question, options, hintText) {
          var el = document.createElement(elementType);
          el._id = id;
          el.question = question;
          el.options = options;
<<<<<<< HEAD
=======
          el.hintText = hintText;
          el.shuffle = true;
>>>>>>> a4f88add
          this.addElement(el);
        },

        addElement: function (element) {
          element.edit = false;
          //Polymer.dom(this.$.components).appendChild(element);
          var container = this._node.containers[this._node.containers.length-1];
          console.log('append to container', container.id);
          container.appendChild(element);
          this.push('_node.elements', {element: element});
        },

        _sectionizeElements: function(elements){
          var contents = {
            sections: [], // array of sections
            sectionTitles: [] // array of section element titles
          };
          var sectionElements = []; // array of section elements
          var l = elements.length;
          if (l>0 && elements[0] != 'content-section') {
            contents.sectionTitles.push("Intro"); // if no section at start then default to 'Intro'
          }
          for (var i=0; i<l; i++) {
            var element = elements[i];
            if (element.elementType === 'content-section') {
              contents.sectionTitles.push(element.title);
              if (sectionElements.length > 0) {
                contents.sections.push(sectionElements);
                sectionElements = []; // new section
              }
            } else {
              // add quiz or content element
              sectionElements.push(element);
            }
          }
          // remaining elements to be added to sections
          contents.sections.push(sectionElements);
          return contents;
        },

        _buildSections: function(contents) {
          console.log("Build container sections:", contents.sections.length);
          for (var n=0; n<contents.sections.length; n++) {
            var sectionElements = contents.sections[n];
            var containerElement = document.createElement("div");
            containerElement.id = "section"+n;
            containerElement.title = contents.sectionTitles[n];
            // add section container element
            Polymer.dom(this.$.components).appendChild(containerElement);
            this.push('_node.containers', containerElement);

            for (var i=0; i<sectionElements.length; i++) {
              var element = sectionElements[i];
              switch(element.elementType) {
                case "content-video":
                  this.addVideo(element.embededURI);
                  break;
                case "content-html":
                  this.addHTML(element.text);
                  break;
                case "content-button":
                  this.addButton(element.buttonURL, element.buttonText);
                  break;
                case "content-section":
                  this.addContentSection(element.title);
                  break;
                case "quiz-short-input":
                  this.addQuizShortInput(element._id, element.question, element.answerKeywords, element.hintText);
                  break;
                case "quiz-long-input":
                  this.addQuizLongInput(element._id, element.question, element.hintText);
                  break;
                default:
                  this.addQuizElementType(element.elementType, element._id, element.question, element.options, element.hintText); // generic quiz elements
                  break;
              }
            }
          }
        },

        badgeResponse: function (event) {
          var response = this.$.getBadge.lastResponse;
          this.badgeTitle = response.title;
          this._setAppTitle(this.badgeTitle);
          this._setAppTheme(response.content.theme);
          this.badgeContent = JSON.stringify(response.content);
          var elements = this.response.content.elements;

          var contents = this._sectionizeElements(elements);
          console.log("contents", contents);
          this._buildSections(contents);

          this.restartQuiz();
        },

        _collectAnswers: function () {
          var answers = {};
          this._node.elements.forEach(function (el) {
            var element = el.element;
            if (element.getUserAnswer) {
              answers[element._id] = element.getUserAnswer();
            }
          });
          return answers;
        },
        answersResponse: function (event) {
          var response = this.$.putAnswers.lastResponse;
          console.log("results:", response);
          var allCorrect = true;

          // var element = this.$.components.selectedItem;
          // if (response[element._id] === true){
          //   element.classList.remove('wrong');
          // } else {
          //   element.classList.add('wrong');
          //   allCorrect = false;
          // }

          var sectionChildren = this.$.components.selectedItem.children;
          for (var i=0; i<sectionChildren.length; i++) {
            var element = sectionChildren[i];
            if (response[element._id] === false) {
              element.classList.add('wrong');
              element.showHint = true;
              allCorrect = false;
            } else {
              element.classList.remove('wrong');
              element.showHint = false;
            }
          }

          if (allCorrect) {
            this.next();
          } else {
            app.$.toast.text = 'You made mistakes - please try again.';
            app.$.toast.show();
          }
        },
        submitAnswers: function () {
          console.info("submit answers:", this.id);
          this.$.putAnswers.url = '/api/badges/' + this.id + '/answers';
          this.$.putAnswers.body = this._collectAnswers();
          this.$.putAnswers.generateRequest();
        },
        postBadge: function () {
          console.info("post badge:", this.id);
          this.$.postBadge.url = '/api/badges/' + this.id + '/answers';
          this.$.postBadge.body = this._collectAnswers();
          this.$.postBadge.generateRequest();
        },
        postBadgeResponse: function () {
          var response = this.$.postBadge.lastResponse;
          console.info("iDEA results", response);
          if (response.error) {
            this.set('message', response.error);
            this.$.message.open();
          } else {
            window.location = response.redirectUrl;
          }
        },

        _collectPageAnswers: function(){
          var answers = {};

          // var element = this.$.components.selectedItem; // NB: only one element atm
          // if (element.getUserAnswer) {
          //   answers[element._id] = element.getUserAnswer();
          // }

          var sectionChildren = this.$.components.selectedItem.children;
          for (var i=0; i<sectionChildren.length; i++) {
            var element = sectionChildren[i];
            console.log('childNodes element:', element);
            if (element.getUserAnswer) {
              answers[element._id] = element.getUserAnswer();
            }
          }

          return answers;
        },
        submitPageAnswers: function () {
          var userAnswers = this._collectPageAnswers();
          if (_.isEmpty(userAnswers)){
            console.info("No user answers - skip");
            this.next();
            return;
          }
          console.info("submit page answers:", this.id, userAnswers);
          this.$.putAnswers.url = '/api/badges/' + this.id + '/answers';
          this.$.putAnswers.body = userAnswers;
          this.$.putAnswers.generateRequest();
        },

        // Pages
        selectedPage: function() {
          return this.$.components.selected;
        },
        totalPages: function() {
          return this.$.components.items.length;
        },
        isInProgress: function() {
          return (this.selectedPage() < this.totalPages()-1);
        },
        next: function() {
          if (this.isInProgress()){
            this.$.components.selectNext();
            return;
          }
          this.postBadge();
        },
        _getSectionTitle: function() {
          var id = 'section'+this.selectedPage();
          var section = Polymer.dom(this.$.components).querySelector("#"+id);
          console.log('^ section', section.title, id);
          if (section) {
            return section.title;
          }
          return "";
        },

        _quizPageSelected: function(e) {
          // NB: the paper-list box will also trigger an iron-selected event, but I'm only interested in the iron-selected event from this element's iron-page
          if (e.target != this.$.components) {
            return;
          }
          //var selectedPage = e.target.selected;
          // update button label text for page change
          var buttonLabel = this.isInProgress() ? "Next" : "Submit" ;
          this.set("buttonLabel", buttonLabel);
          // update section title
          this.set('sectionTitle', this._getSectionTitle() );
        },
        restartQuiz: function(pageNo) {
          this.$.components.selected = 0;
        },

        _updateProgress: function() {
          var progress = (this.selectedPage()+1) / this.totalPages() * 100;
          this.set('progress', progress);
        },

        submitBadgeTapped: function (event) {
          this._updateProgress();
          if (this.isInProgress()) {
            // checks answers on current page, and if correct goes to next page
            this.submitPageAnswers();
          } else {
            this.submitAnswers(); // checks all answers
          }
        },

        behaviors: [
          Page.DocumentBehavior
        ]
      });
    })();
  </script>
</dom-module><|MERGE_RESOLUTION|>--- conflicted
+++ resolved
@@ -208,11 +208,7 @@
           el._id = id;
           el.question = question;
           el.options = options;
-<<<<<<< HEAD
-=======
           el.hintText = hintText;
-          el.shuffle = true;
->>>>>>> a4f88add
           this.addElement(el);
         },
 

--- conflicted
+++ resolved
@@ -20,18 +20,10 @@
 
 <link rel="import" href="../quiz-elements/quiz-single.html">
 <link rel="import" href="../quiz-elements/quiz-multiple.html">
-<<<<<<< HEAD
+<link rel="import" href="../quiz-elements/quiz-short-input.html">
+<link rel="import" href="../quiz-elements/quiz-long-input.html">
 <link rel="import" href="../quiz-elements/quiz-ordered-list.html">
 <link rel="import" href="../quiz-elements/quiz-list-groups.html">
-
-<link rel="import" href="../content-video/content-video.html">
-<link rel="import" href="../content-html/content-html.html">
-<link rel="import" href="../content-button/content-button.html">
-<link rel="import" href="../content-section/content-section.html">
-=======
->>>>>>> 29071b05
-<link rel="import" href="../quiz-elements/quiz-short-input.html">
-<link rel="import" href="../quiz-elements/quiz-long-input.html">
 <link rel="import" href="../content-elements/content-video.html">
 <link rel="import" href="../content-elements/content-html.html">
 <link rel="import" href="../content-elements/content-button.html">
@@ -279,7 +271,7 @@
                   break;
                 case "content-section":
                   this.addContentSection(element.title);
-                  break;                 
+                  break;
                 case "quiz-short-input":
                   this.addQuizShortInput(element._id, element.question, element.answerKeywords);
                   break;

<link rel="import" href="../../bower_components/polymer/polymer.html">
<link rel="import" href="../../bower_components/paper-radio-button/paper-radio-button.html">
<link rel="import" href="../../bower_components/paper-radio-group/paper-radio-group.html">
<link rel="import" href="../../bower_components/paper-input/paper-input.html">
<link rel="import" href="../../bower_components/paper-material/paper-material.html">



<!--
Quiz component for question with yes / no response

Example:

    <yes-no question="Has a triangle got 3 sides?" answer="true" label-yes="True" label-no="False"></yes-no>

@demo
-->
<dom-module id="yes-no">

  <style>
    :host {
      display: block;
      box-sizing: border-box;
    }

    paper-input {
      display: inline-block;
    }

    .question {
      width: 100%;
    }
    
    paper-material {
      text-align: left;
      padding: 10px 20px; 
      margin-top: 20px;
    } 
  </style>

  <template>
    <!-- Editor View -->
    <paper-material hidden=[[!edit]]>
      <h3>Radio Button Quiz Element</h3>
      <div><paper-input class="question" placeholder="Question" value="{{question}}"></paper-input></div>
      
      <paper-radio-group id="options" on-iron-select="_selectAnswer">
        <paper-radio-button name="yes"><span hidden=[[edit]]>[[labelYes]]</span></paper-radio-button>
        <paper-input placeholder="Yes" value="{{labelYes}}" hidden=[[!edit]]></paper-input>
        <paper-radio-button name="no"><span hidden=[[edit]]>[[labelNo]]</span></paper-radio-button>
        <paper-input placeholder="No" value="{{labelNo}}" hidden=[[!edit]]></paper-input>
      </paper-radio-group>
      
      <pre hidden=[[!edit]]>A. [[answer]]</pre>
    </paper-material> 
        
    <!-- Badge View -->
    <template is="dom-if" if="[[!edit]]" >
      <div class="row">      
        <div class="medium-10 medium-offset-1 large-8 large-offset-2 columns">
          
          <paper-material>
            <p class="question" hidden=[[edit]]>[[question]]</p>
            <paper-radio-group id="options" on-iron-select="_selectAnswer">
              <paper-radio-button name="yes"><span hidden=[[edit]]>[[labelYes]]</span></paper-radio-button>
              <paper-radio-button name="no"><span hidden=[[edit]]>[[labelNo]]</span></paper-radio-button>
            </paper-radio-group>
          </paper-material>
          
        </div>    
      </div>
    </template>
   
  </template>









<<<<<<< HEAD
=======
    <!-- <pre hidden=[[!edit]]>A. [[answer]]</pre> -->
    <paper-fab icon="delete" tap="handleDelete" on-tap="_delete" hidden=[[!edit]]></paper-fab>
  </template>
>>>>>>> 10a74fe3

</dom-module>

<script>

  YesNo = Polymer({

    is: 'yes-no',

    // factoryImpl: function(question, answer) {
    //   this.set('question', question);
    //   this.set('answer', answer.toString());
    // },

    properties: {

      /**
       * The id of the element
       * @type {string}
       */
      _id: {
        type: String,
        value: function() {
          return "";
        }
      },

      /**
       * The element type. This is the same as the element id
       * @type {string}
       */
      elementType: {
        type: String,
        value: function() {
          return "yes-no";
        }
      },

      /**
       * The question.
       * @type {string}
       */
      question: {
        type: String,
        // value: function() {
        //   return 'Is snow white?';
        // }
      },

      /**
       * Is the answer 'true' or 'false'.
       * @type {string}
       */
      answer: {
        type: String,
        // value: function() {
        //   return "false"; // using string here as boolean attribute will always be true regardless of value
        // }
      },

      /**
       * The value of answer string.
       * @type {boolean}
       */
      _answer: {
        type: Boolean,
        computed: '_computeAnswer(answer)'
      },

      /**
       * The answer user selected.
       * @type {string}
       */
      selectedAnswer: {
        type: String,
        observer: '_selectedAnswerChanged'
      },

      /**
       * Custom label for 'Yes' option.
       * @type {string}
       */
      labelYes: {
        type: String,
        value: function() {
          return 'Yes';
        }
      },

      /**
       * Custom label for 'No' option.
       * @type {string}
       */
      labelNo: {
        type: String,
        value: function() {
          return 'No';
        }
      },

      /**
       * `edit` indicates that the element should be in WYSIWYG editor mode.
       */
      edit: {
        type: Boolean,
        value: false,
        observer: '_editChanged'
      },

      /**
       * `data` contains the edited properties
       */
      // data: {
      //   type: Object,
      //   readOnly: true,
      //   // reflectToAttribute: true, // update attribute
      //   // notify: true,
      //   // value: function() {
      //   //   return {};
      //   // },
      //
      //   computed: '_dataUpdated(_id, elementType, question, _answer, labelYes, labelNo)'
      // }

    },

    // Element Lifecycle

    ready: function() {
      // `ready` is called after all elements have been configured, but
      // propagates bottom-up. This element's children are ready, but parents
      // are not.
      //
      // This is the point where you should make modifications to the DOM (when
      // necessary), or kick off any processes the element wants to perform.
    },

    attached: function() {
      // `attached` fires once the element and its parents have been inserted
      // into a document.
      //
      // This is a good place to perform any work related to your element's
      // visual state or active behavior (measuring sizes, beginning animations,
      // loading resources, etc).
    },

    detached: function() {
      // The analog to `attached`, `detached` fires when the element has been
      // removed from a document.
      //
      // Use this to clean up anything you did in `attached`.
    },

    // Element Behavior

    getSelectedAnswer: function () {
      return this.selectedAnswer;
    },

    /**
     * The `yes-no-selected-answer-changed` event is fired whenever an answer is selected or changed.
     * @event yes-no-answer
     * @detail {string}
     */
    _selectedAnswerChanged: function(newValue) {
      this.fire('yes-no-selected-answer-changed', {
        answer: this.selectedAnswer
      });
    },

    _delete: function() {
      this.fire('deleteElement');
    },

    /**
     * Triggered when you select an answer
     */
    _selectAnswer: function(ev) {
      if (this.edit) {
        this._editAnswer();
        return;
      }
      this.set('selectedAnswer', this._isAnswerName(this.$.options.selectedItem.name));
    },

    /**
     * @return {string} label of the answer boolean.
     */
    _answerName: function() {
      return (this._answer) ? "yes" : "no"; // radio button name attributes
    },

    /**
     * @param {string} The name label.
     * @return {boolean} value of name label.
     */
    _isAnswerName: function(name) {
      return (name === "yes") ? true : false;
    },

    /**
     * @param {string} The answer.
     * @return {boolean} value of answer.
     */
    _computeAnswer: function(answer) {
      return (answer === "true") ? true : false;
    },

    /**
     * Toggle edit mode
     */
    toggleEdit: function() {
      this.set('edit', !this.edit);
    },

    /**
     * Triggered when edit mode is changed
     */
    _editChanged: function(newValue) {
      if (!this.edit) {
        return;
      }
      // edit mode - set/reset selection to correct answer
      //console.log(this.localName, 'answer:', this._answerName(this._answer) );
      this.$.options.set('selected', this._answerName(this._answer) );
    },

    /**
     * Edit the correct answer
     */
    _editAnswer: function(){
      if (!this.$.options.selectedItem) {
        return false;
      }
      var selectedAnswer = this.$.options.selectedItem.name;
      var answer = this._isAnswerName(selectedAnswer);
      //console.info(this.localName, "edited answer ->", selectedAnswer, answer);
      this.set('answer', answer.toString()); // update answer string property
    },

    // _dataChanged: function(data) {
    //   console.info(this.localName, '~', data);
    //   if (data && data.question) {
    //     this.set('question', data.question);
    //   }
    // },

    // _computeData: function() {
    //   return this._dataUpdated(this.question, this.answer, this.labelYes, this.labelNo);
    // },

    /**
     * Updates the data attribute property
     */
    // _dataUpdated: function(id, elementType, question, answer, labelYes, labelNo) {
    //   var data = {
    //     "_id" : id,
    //     "elementType" : elementType,
    //     "question" : question,
    //     "answer" : answer,
    //     "yes" : labelYes,
    //     "no" : labelNo
    //   };
    //   //console.info(this.localName, '^', data);
    //   return data;
    // },

    getData: function() {
      return {
        _id : this._id,
        elementType : this.elementType,
        question : this.question,
        answer : this.answer,
        yes : this.labelYes,
        no : this.labelNo
      };
    }

    // observers: [
    //   '_dataUpdated(question, answer, labelYes, labelNo)'
    // ],

  });

</script><|MERGE_RESOLUTION|>--- conflicted
+++ resolved
@@ -39,6 +39,7 @@
   </style>
 
   <template>
+    
     <!-- Editor View -->
     <paper-material hidden=[[!edit]]>
       <h3>Radio Button Quiz Element</h3>
@@ -52,6 +53,9 @@
       </paper-radio-group>
       
       <pre hidden=[[!edit]]>A. [[answer]]</pre>
+      
+      <!-- <pre hidden=[[!edit]]>A. [[answer]]</pre> -->
+      <paper-fab icon="delete" tap="handleDelete" on-tap="_delete" hidden=[[!edit]]></paper-fab>
     </paper-material> 
         
     <!-- Badge View -->
@@ -73,21 +77,6 @@
    
   </template>
 
-
-
-
-
-
-
-
-
-<<<<<<< HEAD
-=======
-    <!-- <pre hidden=[[!edit]]>A. [[answer]]</pre> -->
-    <paper-fab icon="delete" tap="handleDelete" on-tap="_delete" hidden=[[!edit]]></paper-fab>
-  </template>
->>>>>>> 10a74fe3
-
 </dom-module>
 
 <script>
